package main

import (
	"bytes"
	crypto_rand "crypto/rand"
	"crypto/sha512"
	"errors"
	"math/rand"

	"github.com/jedisct1/dlog"
	"github.com/jedisct1/xsecretbox"
	"golang.org/x/crypto/curve25519"
	"golang.org/x/crypto/nacl/box"
	"golang.org/x/crypto/nacl/secretbox"
)

const (
	NonceSize        = xsecretbox.NonceSize
	HalfNonceSize    = xsecretbox.NonceSize / 2
	TagSize          = xsecretbox.TagSize
	PublicKeySize    = 32
	QueryOverhead    = ClientMagicLen + PublicKeySize + HalfNonceSize + TagSize
	ResponseOverhead = len(ServerMagic) + NonceSize + TagSize
)

func pad(packet []byte, minSize int) []byte {
	packet = append(packet, 0x80)
	for len(packet) < minSize {
		packet = append(packet, 0)
	}
	return packet
}

func unpad(packet []byte) ([]byte, error) {
	for i := len(packet); ; {
		if i == 0 {
			return nil, errors.New("Invalid padding (short packet)")
		}
		i--
		if packet[i] == 0x80 {
			return packet[:i], nil
		} else if packet[i] != 0x00 {
			return nil, errors.New("Invalid padding (delimiter not found)")
		}
	}
}

func ComputeSharedKey(cryptoConstruction CryptoConstruction, secretKey *[32]byte, serverPk *[32]byte, providerName *string) (sharedKey [32]byte) {
	if cryptoConstruction == XChacha20Poly1305 {
		var err error
		sharedKey, err = xsecretbox.SharedKey(*secretKey, *serverPk)
		if err != nil {
<<<<<<< HEAD
			dlog.Criticalf("[%v] Weak public Key", providerName)
=======
			dlog.Criticalf("[%v] Weak XChaCha20 public key", providerName)
>>>>>>> 7b710790
		}
	} else {
		box.Precompute(&sharedKey, serverPk, secretKey)
		c := byte(0)
		for i := 0; i < 32; i++ {
			c |= sharedKey[i]
		}
		if c == 0 {
			dlog.Criticalf("[%v] Weak XSalsa20 public key", providerName)
			if _, err := crypto_rand.Read(sharedKey[:]); err != nil {
				dlog.Fatal(err)
			}
		}
	}
	return
}

func (proxy *Proxy) Encrypt(serverInfo *ServerInfo, packet []byte, proto string) (sharedKey *[32]byte, encrypted []byte, clientNonce []byte, err error) {
	nonce, clientNonce := make([]byte, NonceSize), make([]byte, HalfNonceSize)
	crypto_rand.Read(clientNonce)
	copy(nonce, clientNonce)
	var publicKey *[PublicKeySize]byte
	if proxy.ephemeralKeys {
		h := sha512.New512_256()
		h.Write(clientNonce)
		h.Write(proxy.proxySecretKey[:])
		var ephSk [32]byte
		h.Sum(ephSk[:0])
		var xPublicKey [PublicKeySize]byte
		curve25519.ScalarBaseMult(&xPublicKey, &ephSk)
		publicKey = &xPublicKey
		xsharedKey := ComputeSharedKey(serverInfo.CryptoConstruction, &ephSk, &serverInfo.ServerPk, nil)
		sharedKey = &xsharedKey
	} else {
		sharedKey = &serverInfo.SharedKey
		publicKey = &proxy.proxyPublicKey
	}
	minQuestionSize := QueryOverhead + len(packet)
	if proto == "udp" {
		minQuestionSize = Max(proxy.questionSizeEstimator.MinQuestionSize(), minQuestionSize)
	} else {
		var xpad [1]byte
		rand.Read(xpad[:])
		minQuestionSize += int(xpad[0])
	}
	paddedLength := Min(MaxDNSUDPPacketSize, (Max(minQuestionSize, QueryOverhead)+1+63) & ^63)
	if proto == "udp" && serverInfo.knownBugs.fragmentsBlocked {
		paddedLength = MaxDNSUDPSafePacketSize
	}
	if serverInfo.RelayUDPAddr != nil && proto == "tcp" {
		paddedLength = MaxDNSPacketSize
	}
	if QueryOverhead+len(packet)+1 > paddedLength {
		err = errors.New("Question too large; cannot be padded")
		return
	}
	encrypted = append(serverInfo.MagicQuery[:], publicKey[:]...)
	encrypted = append(encrypted, nonce[:HalfNonceSize]...)
	padded := pad(packet, paddedLength-QueryOverhead)
	if serverInfo.CryptoConstruction == XChacha20Poly1305 {
		encrypted = xsecretbox.Seal(encrypted, nonce, padded, sharedKey[:])
	} else {
		var xsalsaNonce [24]byte
		copy(xsalsaNonce[:], nonce)
		encrypted = secretbox.Seal(encrypted, padded, &xsalsaNonce, sharedKey)
	}
	return
}

func (proxy *Proxy) Decrypt(serverInfo *ServerInfo, sharedKey *[32]byte, encrypted []byte, nonce []byte) ([]byte, error) {
	serverMagicLen := len(ServerMagic)
	responseHeaderLen := serverMagicLen + NonceSize
	if len(encrypted) < responseHeaderLen+TagSize+int(MinDNSPacketSize) ||
		len(encrypted) > responseHeaderLen+TagSize+int(MaxDNSPacketSize) ||
		!bytes.Equal(encrypted[:serverMagicLen], ServerMagic[:]) {
		return encrypted, errors.New("Invalid message size or prefix")
	}
	serverNonce := encrypted[serverMagicLen:responseHeaderLen]
	if !bytes.Equal(nonce[:HalfNonceSize], serverNonce[:HalfNonceSize]) {
		return encrypted, errors.New("Unexpected nonce")
	}
	var packet []byte
	var err error
	if serverInfo.CryptoConstruction == XChacha20Poly1305 {
		packet, err = xsecretbox.Open(nil, serverNonce, encrypted[responseHeaderLen:], sharedKey[:])
	} else {
		var xsalsaServerNonce [24]byte
		copy(xsalsaServerNonce[:], serverNonce)
		var ok bool
		packet, ok = secretbox.Open(nil, encrypted[responseHeaderLen:], &xsalsaServerNonce, sharedKey)
		if !ok {
			err = errors.New("Incorrect tag")
		}
	}
	if err != nil {
		return encrypted, err
	}
	packet, err = unpad(packet)
	if err != nil || len(packet) < MinDNSPacketSize {
		return encrypted, errors.New("Incorrect padding")
	}
	return packet, nil
}<|MERGE_RESOLUTION|>--- conflicted
+++ resolved
@@ -50,11 +50,7 @@
 		var err error
 		sharedKey, err = xsecretbox.SharedKey(*secretKey, *serverPk)
 		if err != nil {
-<<<<<<< HEAD
-			dlog.Criticalf("[%v] Weak public Key", providerName)
-=======
 			dlog.Criticalf("[%v] Weak XChaCha20 public key", providerName)
->>>>>>> 7b710790
 		}
 	} else {
 		box.Precompute(&sharedKey, serverPk, secretKey)
